--- conflicted
+++ resolved
@@ -1,7 +1,6 @@
 import numpy as np
 from matplotlib import pyplot as plt
 
-<<<<<<< HEAD
 def get_intersect(a1, a2, b1, b2):
     """
     https://stackoverflow.com/questions/3252194/numpy-and-line-intersections
@@ -29,9 +28,6 @@
     ])
 
     return np.matmul(R, vec)
-=======
-
->>>>>>> 00c2bd43
 class NACA4(object):
 
     def __init__(self, digits, points=50, path=None, method='linear', save=False, te=None):
@@ -63,6 +59,7 @@
         elif x > p:
             return np.arctan((2*m/(1-p)**2)*(p-x))
 
+
     def camber(self, x, m, p):
 
         if x <= p:
@@ -70,9 +67,11 @@
         elif x > p:
             return (m/(1-p)**2)*((1-2*p)+2*p*x-x**2)
 
+
     def thickness(self, x, t):
 
         return 5*t*(0.2969*np.sqrt(x) - 0.126*x - 0.3516*x**2 + 0.2843*x**3 - 0.1015*x**4)
+
 
     def foil(self, x, m, p, t, upper=True):
 
@@ -84,6 +83,7 @@
         else:
             return x - d*self.thickness(x, t)*np.sin(self.theta(x, m, p)), \
                    self.camber(x, m, p) + d*self.thickness(x, t)*np.cos(self.theta(x, m, p)), 0.0
+
 
     def foil_discret(self, p, points, method='linear'):
 
@@ -100,7 +100,6 @@
 
         return x
 
-<<<<<<< HEAD
     def trailing_edge(self, upper, lower, behavior):
 
         # Trailing Edge Vectors
@@ -186,9 +185,6 @@
 
 
     def main(self, digits, points, path, method, save, te):
-=======
-    def main(self, digits, points, path, method, save):
->>>>>>> 00c2bd43
         m = float(digits[0])/100
         p = float(digits[1])/10
         t = float(digits[2:])/100
@@ -201,17 +197,11 @@
         upper = np.insert(np.array([self.foil(i, m, p, t) for i in x]), 0, np.array([0, 0, 0]), 0)
         lower = np.insert(np.array([self.foil(i, m, p, t, upper=False) for i in x]), 0, np.array([0, 0, 0]), 0)
 
-<<<<<<< HEAD
         # Create the trailing edge discretization
         if te:
             te_upper, te_lower = self.trailing_edge(upper, lower, te)
             upper = np.concatenate((upper, te_upper), axis=0)
             lower = np.concatenate((lower, te_lower), axis=0)
-=======
-        plt.plot(upper[:, 0], upper[:, 1])
-        plt.plot(lower[:, 0], lower[:, 1])
-        plt.show()
->>>>>>> 00c2bd43
 
         # Save the files
         if save:
@@ -227,7 +217,6 @@
         self.upper, self.lower = upper, lower
         self.n_points = len(upper)+len(lower)
         self.ordered_points = np.concatenate([np.flipud(upper[1:]), lower])
-
 
 if __name__ == "__main__":
     import argparse
